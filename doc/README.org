--- conflicted
+++ resolved
@@ -120,11 +120,9 @@
 
 Retain support for times only. Use today as date
 - !eta 20:00
-<<<<<<< HEAD
 *** OPEN set irc topics
 - Calendar events like smalltalks
 - something like the emacs modeline?
-=======
 *** OPEN dhcp lease loest login aus                                  :c3pb:
 *** OPEN Würfel
 - Zufällig einen user im irc bestimmen für $aufgabe?
@@ -141,7 +139,6 @@
 file matched files im repo
 
 antwortet mit ID3tags was ist
->>>>>>> 7e1838d2
 
 *** ASSIGNED pizza / essen / f00d                               :@hej:c3po:
 *** ASSIGNED actor service / rule engine                              :@irq0:
