--- conflicted
+++ resolved
@@ -75,11 +75,7 @@
             print(e)
 
 def fortune():
-<<<<<<< HEAD
-    p = subprocess.Popen(["fortune"], stdout=subprocess.PIPE)
-=======
     p = subprocess.Popen(["fortune", "-s", "-o"], stdout=subprocess.PIPE)
->>>>>>> acfb8e24
     stdout, stderr = p.communicate()
     return stdout.encode("UTF-8")
 
